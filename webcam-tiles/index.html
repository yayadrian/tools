<!DOCTYPE html>
<html lang="en">
<head>
  <meta charset="UTF-8">
  <meta name="viewport" content="width=device-width, initial-scale=1.0">
  <title>Webcam Tiles</title>
  <link rel="preconnect" href="https://cdn.jsdelivr.net">
  <style>
    :root {
      color-scheme: dark light;
      --bg: #0f172a;
      --card-bg: rgba(15, 23, 42, 0.75);
      --accent: #38bdf8;
      --border: rgba(148, 163, 184, 0.3);
      --text: #e2e8f0;
      --muted: #94a3b8;
    }

    * {
      box-sizing: border-box;
    }

    body {
      margin: 0;
      min-height: 100vh;
      font-family: "Inter", "Segoe UI", system-ui, -apple-system, sans-serif;
      background: radial-gradient(circle at 20% 20%, rgba(56, 189, 248, 0.12), transparent 60%),
                  radial-gradient(circle at 80% 0%, rgba(249, 115, 22, 0.1), transparent 65%),
                  var(--bg);
      color: var(--text);
      display: flex;
      flex-direction: column;
      align-items: center;
      padding: clamp(1.5rem, 3vw, 3rem);
      gap: 1.5rem;
    }

    header {
      text-align: center;
      max-width: 800px;
    }

    header h1 {
      font-size: clamp(2rem, 2.8vw, 3rem);
      margin: 0 0 0.5rem;
      letter-spacing: -0.02em;
    }

    header p {
      margin: 0;
      color: var(--muted);
      font-size: 1rem;
    }

    .app {
      width: min(1200px, 100%);
      display: flex;
      flex-direction: column;
      gap: 1.5rem;
      max-width: 1200px;
    }

    .control-panel {
      display: flex;
      flex-wrap: wrap;
      align-items: flex-end;
      gap: 1rem;
      background: rgba(15, 23, 42, 0.6);
      border: 1px solid var(--border);
      border-radius: 1rem;
      padding: 1.25rem;
      backdrop-filter: blur(16px);
      box-shadow: 0 20px 45px rgba(15, 23, 42, 0.35);
    }

    .control-panel form {
      display: flex;
      flex-wrap: wrap;
      gap: 0.75rem;
      flex: 2 1 320px;
    }

    label {
      display: flex;
      flex-direction: column;
      gap: 0.4rem;
      font-weight: 600;
      letter-spacing: 0.01em;
    }

    input[type="url"],
    select {
      appearance: none;
      border: 1px solid var(--border);
      background: rgba(15, 23, 42, 0.65);
      color: var(--text);
      padding: 0.75rem 0.9rem;
      border-radius: 0.75rem;
      font-size: 1rem;
      min-width: 260px;
      transition: border-color 0.2s ease, box-shadow 0.2s ease;
    }

    input[type="url"]:focus,
    select:focus {
      outline: none;
      border-color: rgba(56, 189, 248, 0.75);
      box-shadow: 0 0 0 3px rgba(56, 189, 248, 0.25);
    }

    button {
      cursor: pointer;
      border: none;
      background: var(--accent);
      color: #0f172a;
      font-weight: 600;
      padding: 0.85rem 1.4rem;
      border-radius: 0.85rem;
      font-size: 1rem;
      transition: transform 0.18s ease, box-shadow 0.18s ease;
      box-shadow: 0 10px 25px rgba(56, 189, 248, 0.35);
    }

    button:hover {
      transform: translateY(-1px);
      box-shadow: 0 14px 32px rgba(56, 189, 248, 0.45);
    }

    button:active {
      transform: translateY(0);
    }

    .layout-control {
      display: flex;
      flex-direction: column;
      gap: 0.5rem;
      flex: 1 1 160px;
    }

    .viewport-control {
      display: flex;
      flex-direction: column;
      gap: 0.5rem;
      flex: 1 1 200px;
    }

    .switch {
      display: inline-flex;
      align-items: center;
      gap: 0.6rem;
      font-weight: 600;
      cursor: pointer;
      user-select: none;
    }

    .switch input {
      appearance: none;
      width: 2.75rem;
      height: 1.6rem;
      border-radius: 999px;
      background: rgba(148, 163, 184, 0.35);
      position: relative;
      transition: background 0.2s ease;
    }

    .switch input::after {
      content: '';
      position: absolute;
      inset: 0.2rem;
      background: #0f172a;
      border-radius: 50%;
      transition: transform 0.2s ease, background 0.2s ease;
      transform: translateX(0);
    }

    .switch input:checked {
      background: rgba(56, 189, 248, 0.8);
    }

    .switch input:checked::after {
      background: #e0f2fe;
      transform: translateX(1.1rem);
    }

    .tiles {
      --columns: 1;
      display: grid;
      gap: 1.2rem;
      grid-template-columns: repeat(var(--columns), minmax(0, 1fr));
      flex: 1;
      min-height: 0;
    }

    .tile {
      position: relative;
      background: var(--card-bg);
      border: 1px solid rgba(148, 163, 184, 0.2);
      border-radius: 1rem;
      overflow: hidden;
      aspect-ratio: 16 / 9;
      display: flex;
      flex-direction: column;
      min-height: 200px;
      box-shadow: 0 18px 40px rgba(15, 23, 42, 0.35);
    }

    video {
      width: 100%;
      height: 100%;
      background: #000;
      object-fit: contain;
      flex: 1;
    }

    .tile-footer {
      display: flex;
      justify-content: space-between;
      align-items: center;
      padding: 0.65rem 0.9rem;
      gap: 0.75rem;
      background: rgba(15, 23, 42, 0.7);
      font-size: 0.85rem;
      line-height: 1.4;
    }

    .stream-url {
      overflow: hidden;
      text-overflow: ellipsis;
      white-space: nowrap;
      flex: 1;
      color: var(--muted);
    }

    .tile-actions a {
      color: var(--accent);
      text-decoration: none;
      font-weight: 600;
      white-space: nowrap;
    }

    .empty-state {
      border: 1px dashed rgba(148, 163, 184, 0.35);
      border-radius: 1rem;
      padding: 2.5rem;
      text-align: center;
      color: var(--muted);
      background: rgba(15, 23, 42, 0.45);
      font-size: 1.05rem;
    }

    .assistive {
      font-size: 0.85rem;
      color: var(--muted);
    }

    body.fill-viewport {
      padding: 0;
      align-items: stretch;
    }

    body.fill-viewport header,
    body.fill-viewport .app {
      padding-left: clamp(1rem, 2vw, 1.5rem);
      padding-right: clamp(1rem, 2vw, 1.5rem);
    }

    body.fill-viewport header {
      padding-top: 1rem;
<<<<<<< HEAD
      max-width: 720px;
    }

    body.fill-viewport header h1 {
      font-size: clamp(1.5rem, 2vw, 2.2rem);
      margin-bottom: 0.35rem;
    }

    body.fill-viewport header p {
      font-size: 0.95rem;
=======
>>>>>>> af383fb3
    }

    body.fill-viewport .app {
      width: 100%;
      max-width: none;
      min-height: calc(100vh - 3.5rem);
    }

    body.fill-viewport .tiles {
<<<<<<< HEAD
      grid-auto-rows: auto;
      align-items: start;
    }

    body.fill-viewport .control-panel {
      padding: 0.85rem 1.1rem;
      gap: 0.75rem;
    }

    body.fill-viewport #toggleConfig,
    body.fill-viewport .control-panel button {
      padding: 0.65rem 1.1rem;
      font-size: 0.95rem;
    }

    body.fill-viewport label {
      font-size: 0.95rem;
=======
      grid-auto-rows: minmax(0, 1fr);
      align-items: stretch;
>>>>>>> af383fb3
    }

    @media (max-width: 720px) {
      body {
        padding: 1.2rem;
      }

      .control-panel {
        padding: 1rem;
      }

      input[type="url"],
      select {
        width: 100%;
      }
    }
  </style>
</head>
<body>
  <header>
    <h1>Webcam Tiles</h1>
    <p>Bring together one or more HLS webcam feeds, arrange them into flexible tiles, and monitor them side-by-side.</p>
  </header>

  <main class="app" aria-live="polite">
    <section class="control-panel" aria-label="Stream controls">
      <button id="toggleConfig" type="button" style="margin-bottom:1rem;">Hide Config ▲</button>
      <div id="configContent">
        <form id="addStreamForm">
          <label for="streamUrl">
            Stream URL
            <input type="url" id="streamUrl" name="streamUrl" placeholder="https://example.com/stream.m3u8" required>
          </label>
          <button type="submit">Add stream</button>
          <p class="assistive">Supports HLS (.m3u8) webcam feeds. Streams start muted to help autoplay.</p>
        </form>
        <div class="layout-control">
          <label for="layoutSelect">Layout</label>
          <select id="layoutSelect" name="layout">
            <option value="auto" selected>Auto (fill space)</option>
            <option value="1">1 column</option>
            <option value="2">2 columns</option>
            <option value="3">3 columns</option>
            <option value="4">4 columns</option>
          </select>
          <p class="assistive">Choose how many columns to display. Auto adapts to your stream count.</p>
        </div>
        <div class="viewport-control">
          <span class="switch">
<<<<<<< HEAD
            <input type="checkbox" id="fillViewport">
=======
            <input type="checkbox" id="fillViewport" aria-label="Fill viewport">
>>>>>>> af383fb3
            <label for="fillViewport">Fill viewport</label>
          </span>
          <p class="assistive">Make the tiles expand to fill the available browser space.</p>
        </div>
        <div id="feedListContainer">
          <h3 style="margin-top:1.5rem;">Current Feeds</h3>
          <ul id="feedList" style="list-style:none;padding:0;margin:0;"></ul>
        </div>
      </div>
    </section>

    <section class="tiles" id="tiles" aria-label="Webcam streams"></section>
    <p class="empty-state" id="emptyState">No streams yet. Add your first webcam feed using the form above.</p>
  </main>

  <script src="https://cdn.jsdelivr.net/npm/hls.js@1.5.6/dist/hls.min.js" crossorigin="anonymous"></script>
  <script>
    (function () {
      const tiles = document.getElementById('tiles');
      const emptyState = document.getElementById('emptyState');
      const form = document.getElementById('addStreamForm');
      const urlInput = document.getElementById('streamUrl');
      const layoutSelect = document.getElementById('layoutSelect');
      const hlsPlayers = new Map();
      const feedList = document.getElementById('feedList');
      const feedListContainer = document.getElementById('feedListContainer');
      const toggleConfig = document.getElementById('toggleConfig');
      const configContent = document.getElementById('configContent');
      const fillViewport = document.getElementById('fillViewport');
      const STORAGE_KEY = 'webcamTiles:feeds';
      const SETTINGS_KEY = 'webcamTiles:settings';

      let feeds = [];
      let settings = {
        fillViewport: false,
      };

      function loadFeedsFromStorage() {
        try {
          const stored = localStorage.getItem(STORAGE_KEY);
          if (!stored) return [];
          const parsed = JSON.parse(stored);
          if (!Array.isArray(parsed)) return [];
          return parsed
            .map(item => {
              if (!item || typeof item.url !== 'string') return null;
              const trimmed = item.url.trim();
              return trimmed ? { url: trimmed } : null;
            })
            .filter(Boolean);
        } catch (error) {
          console.warn('Unable to load saved feeds:', error);
          return [];
        }
      }

      function persistFeeds() {
        try {
          localStorage.setItem(STORAGE_KEY, JSON.stringify(feeds));
        } catch (error) {
          console.warn('Unable to save feeds:', error);
        }
      }

      function loadSettings() {
        try {
          const stored = localStorage.getItem(SETTINGS_KEY);
          if (!stored) return { ...settings };
          const parsed = JSON.parse(stored);
          if (typeof parsed !== 'object' || parsed === null) return { ...settings };
          return {
            ...settings,
            fillViewport: Boolean(parsed.fillViewport),
          };
        } catch (error) {
          console.warn('Unable to load settings:', error);
          return { ...settings };
        }
      }

      function persistSettings() {
        try {
          localStorage.setItem(SETTINGS_KEY, JSON.stringify(settings));
        } catch (error) {
          console.warn('Unable to save settings:', error);
        }
      }

      function applyViewportSetting() {
        document.body.classList.toggle('fill-viewport', settings.fillViewport);
        fillViewport.checked = settings.fillViewport;
      }

      function refreshFeedsUI() {
        renderTiles();
        renderFeedList();
        persistFeeds();
      }

      function updateEmptyState() {
        emptyState.hidden = tiles.children.length > 0;
      }

      function computeAutoColumns(count) {
        if (count <= 1) return 1;
        if (count === 2) return 2;
        const columns = Math.ceil(Math.sqrt(count));
        return Math.max(columns, 1);
      }

      function updateLayout() {
        const count = tiles.children.length;
        const selection = layoutSelect.value;
        let columns = 1;
        if (selection === 'auto') {
          columns = computeAutoColumns(count);
        } else {
          columns = parseInt(selection, 10) || 1;
        }
        tiles.style.setProperty('--columns', columns);
      }

      function getFeedName(url) {
        let name = url.split('/').pop() || url;
        name = name.replace(/\.[^/.]+$/, '');
        return name;
      }

      function renderFeedList() {
        feedList.innerHTML = '';
        feeds.forEach((feed, idx) => {
          const li = document.createElement('li');
          li.style.display = 'flex';
          li.style.alignItems = 'center';
          li.style.gap = '0.5rem';
          li.style.marginBottom = '0.5rem';

          const nameSpan = document.createElement('span');
          nameSpan.textContent = getFeedName(feed.url);
          nameSpan.title = feed.url;
          nameSpan.style.flex = '1';

          const upBtn = document.createElement('button');
          upBtn.textContent = '▲';
          upBtn.title = 'Move up';
          upBtn.disabled = idx === 0;
          upBtn.onclick = () => moveFeed(idx, idx - 1);

          const downBtn = document.createElement('button');
          downBtn.textContent = '▼';
          downBtn.title = 'Move down';
          downBtn.disabled = idx === feeds.length - 1;
          downBtn.onclick = () => moveFeed(idx, idx + 1);

          const reloadBtn = document.createElement('button');
          reloadBtn.textContent = '⟳';
          reloadBtn.title = 'Reload feed';
          reloadBtn.onclick = () => reloadFeed(idx);

          const delBtn = document.createElement('button');
          delBtn.textContent = '✖';
          delBtn.title = 'Delete feed';
          delBtn.onclick = () => removeFeed(idx);

          li.appendChild(nameSpan);
          li.appendChild(upBtn);
          li.appendChild(downBtn);
          li.appendChild(reloadBtn);
          li.appendChild(delBtn);
          feedList.appendChild(li);
        });
        feedListContainer.hidden = feeds.length === 0;
      }

      function moveFeed(from, to) {
        if (to < 0 || to >= feeds.length) return;
        const [moved] = feeds.splice(from, 1);
        feeds.splice(to, 0, moved);
        refreshFeedsUI();
      }

      function removeFeed(idx) {
        feeds.splice(idx, 1);
        refreshFeedsUI();
      }

      function reloadFeed(idx) {
        const url = feeds[idx].url;
        feeds.splice(idx, 1);
        feeds.splice(idx, 0, { url });
        refreshFeedsUI();
      }

      function renderTiles() {
        // Remove all tiles
        while (tiles.firstChild) {
          const tile = tiles.firstChild;
          const video = tile.querySelector('video');
          if (video) removeTile(tile, video);
          else tile.remove();
        }
        // Add tiles for each feed
        feeds.forEach(feed => createTile(feed.url));
        updateEmptyState();
        updateLayout();
      }

      function createTile(url) {
        const tile = document.createElement('article');
        tile.className = 'tile';

        const video = document.createElement('video');
        video.controls = true;
        video.muted = true;
        video.playsInline = true;
        video.setAttribute('preload', 'auto');

        const footer = document.createElement('footer');
        footer.className = 'tile-footer';

        const urlLabel = document.createElement('span');
        urlLabel.className = 'stream-url';
        urlLabel.title = url;
        urlLabel.textContent = url;

        const actions = document.createElement('div');
        actions.className = 'tile-actions';

        const openLink = document.createElement('a');
        openLink.href = url;
        openLink.target = '_blank';
        openLink.rel = 'noopener noreferrer';
        openLink.textContent = 'Open stream';

        actions.appendChild(openLink);
        footer.appendChild(urlLabel);
        footer.appendChild(actions);

        tile.appendChild(video);
        tile.appendChild(footer);

        attachStream(video, url);
        tiles.appendChild(tile);
      }

      function removeTile(tile, video) {
        const hlsInstance = hlsPlayers.get(video);
        if (hlsInstance) {
          hlsInstance.destroy();
          hlsPlayers.delete(video);
        }
        video.pause();
        video.removeAttribute('src');
        video.load();
        tile.remove();
      }

      function attachStream(video, url) {
        if (video.canPlayType('application/vnd.apple.mpegurl')) {
          video.src = url;
        } else if (window.Hls && window.Hls.isSupported()) {
          const hls = new Hls({
            enableWorker: true,
            backBufferLength: 90,
            maxLoadingTimeout: 30000,
            maxRetries: 3,
          });
          hls.loadSource(url);
          hls.attachMedia(video);
          hlsPlayers.set(video, hls);
        } else {
          video.src = url;
        }
        const tryPlay = () => {
          const playPromise = video.play();
          if (playPromise && typeof playPromise.catch === 'function') {
            playPromise.catch(() => {});
          }
        };
        video.addEventListener('loadedmetadata', tryPlay, { once: true });
      }

      form.addEventListener('submit', function (event) {
        event.preventDefault();
        const url = urlInput.value.trim();
        if (!url) return;
        feeds.push({ url });
        refreshFeedsUI();
        form.reset();
        urlInput.focus();
      });

      layoutSelect.addEventListener('change', updateLayout);

      fillViewport.addEventListener('change', function () {
        settings.fillViewport = fillViewport.checked;
        applyViewportSetting();
        persistSettings();
      });

      // Collapsible config section
      let configVisible = true;
      toggleConfig.addEventListener('click', function () {
        configVisible = !configVisible;
        configContent.style.display = configVisible ? '' : 'none';
        toggleConfig.textContent = configVisible ? 'Hide Config ▲' : 'Show Config ▼';
      });

      feeds = loadFeedsFromStorage();
      settings = loadSettings();
      applyViewportSetting();
      refreshFeedsUI();
    })();
  </script>
</body>
</html><|MERGE_RESOLUTION|>--- conflicted
+++ resolved
@@ -266,7 +266,6 @@
 
     body.fill-viewport header {
       padding-top: 1rem;
-<<<<<<< HEAD
       max-width: 720px;
     }
 
@@ -277,8 +276,6 @@
 
     body.fill-viewport header p {
       font-size: 0.95rem;
-=======
->>>>>>> af383fb3
     }
 
     body.fill-viewport .app {
@@ -288,7 +285,6 @@
     }
 
     body.fill-viewport .tiles {
-<<<<<<< HEAD
       grid-auto-rows: auto;
       align-items: start;
     }
@@ -306,10 +302,8 @@
 
     body.fill-viewport label {
       font-size: 0.95rem;
-=======
       grid-auto-rows: minmax(0, 1fr);
       align-items: stretch;
->>>>>>> af383fb3
     }
 
     @media (max-width: 720px) {
@@ -359,11 +353,8 @@
         </div>
         <div class="viewport-control">
           <span class="switch">
-<<<<<<< HEAD
             <input type="checkbox" id="fillViewport">
-=======
             <input type="checkbox" id="fillViewport" aria-label="Fill viewport">
->>>>>>> af383fb3
             <label for="fillViewport">Fill viewport</label>
           </span>
           <p class="assistive">Make the tiles expand to fill the available browser space.</p>
